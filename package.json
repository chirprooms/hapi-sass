--- conflicted
+++ resolved
@@ -1,10 +1,6 @@
 {
   "name": "hapi-sass",
-<<<<<<< HEAD
-  "version": "1.1.0",
-=======
-  "version": "2.0.0",
->>>>>>> 86b21baf
+  "version": "2.1.0",
   "description": "A Hapi.js plugin for compiling and serving Sass stylesheets",
   "main": "index.js",
   "scripts": {
